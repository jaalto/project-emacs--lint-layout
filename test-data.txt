// PHP test cases
// M-x my-php-layout-check-regexp-occur-main

# not allowed comment style


/**
 *  Reservation
 *
 *  Copyright information
 *
 *      Copyright Peter Pan
 *      Copyright (C) Peter Pan
 *      Copyright (C) Peter Pan, Another Person Here
 *      Copyright (C) 2008 Peter Pan
 *      Copyright (C) 2008 Peter Pan <firstname.lastname@example.com>
 *
 *  License
 *
 *      This file is part of Hotel Sunshine - program.
 *
 *      Hotel Sunshine is free software; you can redistribute it and/or
 *      modify it under the terms of the GNU General Public License as
 *      published by the Free Software Foundation; either version 2 of
 *      the License, or (at your option) any later version.
 *
 *      This program is distributed in the hope that it will be useful, but
 *      WITHOUT ANY WARRANTY; without even the implied warranty of
 *      MERCHANTABILITY or FITNESS FOR A PARTICULAR PURPOSE. See the GNU
 *      General Public License for more details.
 *
 *      You should have received a copy of the GNU General Public License
 *      along with this program.  If not, see <http://www.gnu.org/licenses/>.
 *
 * @package    hotelsunshine
 * @author     Henri Kontio
 * @copyright  2008 Henri Kontio
 * @license    GPL v2 or any later version
 * @version    2008-04-08
 */

date()

echo "asdads"
echo 'lasasd'
echo $sdfsdf
echo("asdasd")

@ereg(sadasd)


while(1)
while (1)
while ( 1)
while ( 1 )

$a= 1
$a =123
a || b

// (my-php-layout-check-regexp-occur)
// no space at left of equal sign
$var=$var
$var="asd"
$var='asd'
$var=<<<EOF

$var =<<<EOF
$var =$var
$var= $var


$sql = "SELECT * FROM pd_users WHERE name='$username'
                               AND password='".md5($password)."'";


if (a = b)

$this->call (param)
$this->debugArray ($this->classId ...)

IF ()
// (my-php-layout-check-regexp-occur)
// Extra space before closing ')'
call( ad );
call( more(ad ));

// closing paren ok
 $sql = sprintf( code
 );
if ( ! $this->conn )
if ( ! @mysql_select_db(DBNAME, $this->conn) )
$this->conn = @mysql_connect(DBHOST, DBUSER, DBPASS);

<<<<<<< HEAD
// (my-php-layout-check-statement-start)
// - Misplaced comment. Should be inside else
// - keyword 'else' is not attached to above brace block

if ( 1 )
{
	code;
}
//  If parameter is not an array checkOk will be
//  set to false.

else
{
    $checkOk = false;
}
if ( !$checkOk )
{
     throw new ParameterException("Parametre was wrong");
}


// Misplaced comment. Should be inside 'catch' block
// keyword 'catch' is not attached to above brace block

try
{
    code;
}
//  If parameter is not an array checkOk will be
//  set to false.
catch
{
    code;
}
=======
// no space before closing paren
if ( TEST)

// In funcdef, no space before starting paren
function testUserAuthentication()
>>>>>>> a87d8b5a
function printFooter()

while ($month <= 12)
$this->assertTrue( $this->data->isEmpty(" ")      == true );
function applyTemplate ($filename, $vars = array())
elseif ( array_key_exists($field, $_POST) )


        print "<?xml version=\"1.0\" encoding=\"utf-8\"?>\n" .
        "<!DOCTYPE html PUBLIC \"-//W3C//DTD XHTML 1.0 Strict//EN\"\n" .
        "\"http://www.w3.org/TR/xhtml1/DTD/xhtml1-strict.dtd\">\n" .
        "<html xmlns=\"http://www.w3.org/1999/xhtml\">\n" .
        "<head>\n" .
        "<meta http-equiv=\"Content-Type\" content=\"text/html; charset=utf-8\" />\n" .
        "<meta name=\"description\" content=\"\" />\n" .
        "<meta name=\"keywords\" content=\"\" />\n" .
        "<meta name=\"author\" content=\"Foo bar\" />\n" .
        "<link href=\"\" rel=\"stylesheet\" type=\"text/css\" />\n" .
        "<title>Hotel Sunshine</title>\n" .
        "</head>\n" .
        "<body>\n" .
        "<div id=\"wrapper\">\n";


2008-04-03  Jari Aalto  <jari.aalto@tamk.fi>

	* doc/dev (dir): New directory.

	* doc/dev (dir):New directory.

	* doc/dev (dir):  New directory.

	* doc/dev  (dir): New directory.

	* doc/dev(dir): New directory.

	* doc/dev: (dir) New directory.

	* doc/dev:
	(dir) New directory.



/**
 *  This program starts from here.
 *
 *  @access   public
 */
function main (asd)
{
    // Something
}

/**
 *  This program starts from here.
 *
 *  @param    none
 *  @access   public
 */
function main ()
{
    // Something
}


    $handle = dbOpen();
    $insertCustomerQuery =
    " INSERT INTO   customer              " .
    "              (firstName             " .
    "               , lastName            " .
    "               , address             " .
    "               , zip                 " .
    "               , city                " .
    "               , country             " .
    "               , phone               " .
    "               , email)              " .
    " VALUES         ('" . $firstName . "'" .
    "                , '" . $lastName . "'" .
    "                , '" . $address .  "'" .
    "                , '" . $zip . "'     " .
    "                , '" . $city . "'    " .
    "                , '" . $country . "' " .
    "                , '" . $phone . "'   " .
    "                , '" . $email . "')  ";

    $this_variable = "something";

// ## PHPDOC TESTS


/**
 * Include Data class.
 */
require_once dirname(__FILE__) . '/../class/data.php';


/**
 * Class for managing service requests.
 */
class ServiceRequest
{
    // Place holder
}

/**
 * Test invalid parameter for setCategoryId().
 *
 * @access public
 */
public function testSetInvalidCategoryIdString ()
{
    try
    {
        $this->task->setCategoryId('foobar');
    }
    catch (ParameterException $e)
    {
        return;
    }

    $this->fail('ParameterException not caught.');
}

// Error: @return token not found

/**
 * Test invalid parameter for setCategoryId().
 *
 * @access public
 */
public function testSetInvalidCategoryIdString ()
{
    try
    {
        $this->task->setCategoryId('foobar');
    }
    catch (ParameterException $e)
    {
        return (1);
    }

    $this->fail('ParameterException not caught.');
}

"string".$var   OR   $var."string"
[".get_object_vars($resultObject)."]"
print $user->getFirstName()." ".


class
class

// Possibly missing vardef($)
if ( $query and mysql_result == false )
if ( value and $var )
if ( $TEST  and  realpath ($_SERVER["PHP_SELF"]) == __FILE__ )
if ( ! is_int($priority) or $priority < 0 or $priority > 3 )



// misspelled
else if (test)

if ( K&R ) {
  code
} elseif ( this ) {
  code
}
elseif ( this ) {
  code
}
elseif ( this )
{
  code
}

if ( $result === false )
{
    throw new DatabaseException("Couldn't execute query.");
}
elseif ( $result === true )
{
    return true;
}
else
{
    return new DatabaseResultHandler($result);
}

// (my-php-layout-check-statement-start-2)
function name ();
{
    test
}
if ( test );
{
    test
}
for ( test );
{
    test
}
foreach ( test );
{
    test
}
while ( test );
{
    test
}

// Assignment inside statement
if ( $row = $this->result->fetch_row() )
else ( $row = $this->result->fetch_row() )
while ( $row = $this->result->fetch_row() )

function def_inition ( param, param)
function def( param, param)
function def ( param, param)
function def (param, param )
function def ( )

$this->fail("Must cause exception, wrong parameter array().");

// Superglobal variables may be supported in newest PHP
// http://jero.net/articles/php6

var = $HTTP_VARIABLE;
ret = functiion($HTTP_VARIABLE);
ret = functiion($HTTP_VARIABLE . "some");

// (my-php-layout-check-statement-start)
function main ()

{

    if ( $TEST == 0 )

    {
    printHeader();
    printContents();
    printFooter();
    }

    else {
	This
    }
}

// Ignore here doc for indentation test
// (my-php-layout-check-statement-start)

        function testLogin ()
        {
            $login = <<<EOT
<div id="login">
<form action="form.php" method="post" >
        <p>Username: <br />
           <input type="text" name="username" /><br />
           Password <br />
           <input type="password" name="password" /><br />
           <input type="submit" name="login" value="Login" />
        </p>
</form>
</div>
EOT;
            $this->assertTrue( $this->form->login() == $login,
                               "Action-path incorrect.");
        }<|MERGE_RESOLUTION|>--- conflicted
+++ resolved
@@ -92,7 +92,6 @@
 if ( ! @mysql_select_db(DBNAME, $this->conn) )
 $this->conn = @mysql_connect(DBHOST, DBUSER, DBPASS);
 
-<<<<<<< HEAD
 // (my-php-layout-check-statement-start)
 // - Misplaced comment. Should be inside else
 // - keyword 'else' is not attached to above brace block
@@ -127,13 +126,13 @@
 {
     code;
 }
-=======
+
 // no space before closing paren
 if ( TEST)
 
 // In funcdef, no space before starting paren
 function testUserAuthentication()
->>>>>>> a87d8b5a
+
 function printFooter()
 
 while ($month <= 12)
